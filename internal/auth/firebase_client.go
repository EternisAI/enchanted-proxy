package auth

import (
	"context"
	"fmt"
	"time"

	"cloud.google.com/go/firestore"
	firebase "firebase.google.com/go/v4"
	"google.golang.org/api/option"
	"google.golang.org/grpc/codes"
	"google.golang.org/grpc/status"
)

// FirebaseClient wraps Firebase services.
type FirebaseClient struct {
	firestoreClient *firestore.Client
}

// NewFirebaseClient creates a new Firebase client with Firestore access.
func NewFirebaseClient(ctx context.Context, projectID, credJSON string) (*FirebaseClient, error) {
	opt := option.WithCredentialsJSON([]byte(credJSON))

	// Create Firebase config with project ID
	config := &firebase.Config{
		ProjectID: projectID,
	}

	app, err := firebase.NewApp(ctx, config, opt)
	if err != nil {
		return nil, fmt.Errorf("error initializing firebase app: %v", err)
	}

	firestoreClient, err := app.Firestore(ctx)
	if err != nil {
		return nil, fmt.Errorf("failed to get Firestore client: %w", err)
	}

	return &FirebaseClient{
		firestoreClient: firestoreClient,
	}, nil
}

// Close closes the Firestore client.
func (f *FirebaseClient) Close() error {
	if f.firestoreClient != nil {
		return f.firestoreClient.Close()
	}
	return nil
}

<<<<<<< HEAD
// DeepResearchUsage represents a user's deep research usage record.
=======
// GetFirestoreClient returns the Firestore client instance
func (f *FirebaseClient) GetFirestoreClient() *firestore.Client {
	return f.firestoreClient
}

// DeepResearchUsage represents a user's deep research usage record
>>>>>>> 0850e2ce
type DeepResearchUsage struct {
	UserID                  string    `firestore:"user_id"`
	HasUsedFreeDeepResearch bool      `firestore:"has_used_free_deep_research"`
	FirstUsedAt             time.Time `firestore:"first_used_at"`
	LastUsedAt              time.Time `firestore:"last_used_at"`
	UsageCount              int64     `firestore:"usage_count"`
}

// HasUsedFreeDeepResearch checks if a freemium user has already used deep research.
func (f *FirebaseClient) HasUsedFreeDeepResearch(ctx context.Context, userID string) (bool, error) {
	docRef := f.firestoreClient.Collection("deep_research_usage").Doc(userID)
	doc, err := docRef.Get(ctx)
	if err != nil {
		// If document doesn't exist, user hasn't used it yet
		if status.Code(err) == codes.NotFound {
			return false, nil
		}
		return false, fmt.Errorf("failed to get deep research usage: %w", err)
	}

	var usage DeepResearchUsage
	if err := doc.DataTo(&usage); err != nil {
		return false, fmt.Errorf("failed to parse deep research usage: %w", err)
	}

	return usage.HasUsedFreeDeepResearch, nil
}

// MarkFreeDeepResearchUsed marks that a freemium user has used their free deep research.
func (f *FirebaseClient) MarkFreeDeepResearchUsed(ctx context.Context, userID string) error {
	docRef := f.firestoreClient.Collection("deep_research_usage").Doc(userID)

	// Check if document exists
	doc, err := docRef.Get(ctx)
	now := time.Now()

	if err != nil {
		// Document doesn't exist, create new one
		usage := DeepResearchUsage{
			UserID:                  userID,
			HasUsedFreeDeepResearch: true,
			FirstUsedAt:             now,
			LastUsedAt:              now,
			UsageCount:              1,
		}
		_, err := docRef.Set(ctx, usage)
		if err != nil {
			return fmt.Errorf("failed to create deep research usage record: %w", err)
		}
		return nil
	}

	// Document exists, update it
	var usage DeepResearchUsage
	if err := doc.DataTo(&usage); err != nil {
		return fmt.Errorf("failed to parse existing usage record: %w", err)
	}

	// Update the record
	_, err = docRef.Set(ctx, map[string]interface{}{
		"has_used_free_deep_research": true,
		"last_used_at":                now,
		"usage_count":                 usage.UsageCount + 1,
	}, firestore.MergeAll)
	if err != nil {
		return fmt.Errorf("failed to update deep research usage record: %w", err)
	}

	return nil
}

// IncrementDeepResearchUsage increments usage counter for pro users (for analytics).
func (f *FirebaseClient) IncrementDeepResearchUsage(ctx context.Context, userID string) error {
	docRef := f.firestoreClient.Collection("deep_research_usage").Doc(userID)
	now := time.Now()

	doc, err := docRef.Get(ctx)
	if err != nil {
		// Create new record for pro user
		usage := DeepResearchUsage{
			UserID:                  userID,
			HasUsedFreeDeepResearch: false, // Pro users don't count as "free" usage
			FirstUsedAt:             now,
			LastUsedAt:              now,
			UsageCount:              1,
		}
		_, err := docRef.Set(ctx, usage)
		return err
	}

	var usage DeepResearchUsage
	if err := doc.DataTo(&usage); err != nil {
		return fmt.Errorf("failed to parse usage record: %w", err)
	}

	// Update usage count and last used time
	_, err = docRef.Set(ctx, map[string]interface{}{
		"last_used_at": now,
		"usage_count":  usage.UsageCount + 1,
	}, firestore.MergeAll)

	return err
}

// SaveDeepResearchCompletion saves completion data when deep research finishes successfully
// Note: This only saves completion metadata. Usage tracking (has_used_free_deep_research)
// should be handled separately via MarkFreeDeepResearchUsed or IncrementDeepResearchUsage.
func (f *FirebaseClient) SaveDeepResearchCompletion(ctx context.Context, userID, chatID string) error {
	docRef := f.firestoreClient.Collection("deep_research_usage").Doc(userID)
	now := time.Now()

	// Always use merge to avoid overwriting existing fields like has_used_free_deep_research
	_, err := docRef.Set(ctx, map[string]interface{}{
		"user_id":                userID,
		"last_completed_chat_id": chatID,
		"completed_at":           now,
	}, firestore.MergeAll)
	if err != nil {
		return fmt.Errorf("failed to save deep research completion record: %w", err)
	}

	return nil
}

// DeepResearchSessionState represents the state of a deep research session.
type DeepResearchSessionState struct {
	UserID      string    `firestore:"user_id"`
	ChatID      string    `firestore:"chat_id"`
	State       string    `firestore:"state"` // in_progress, clarify, error, complete
	CreatedAt   time.Time `firestore:"created_at"`
	UpdatedAt   time.Time `firestore:"updated_at"`
	CompletedAt time.Time `firestore:"completed_at,omitempty"`
}

// GetSessionState retrieves the current state of a deep research session.
func (f *FirebaseClient) GetSessionState(ctx context.Context, userID, chatID string) (*DeepResearchSessionState, error) {
	// Use underscore as separator since forward slash is not allowed in Firestore document IDs
	sessionID := fmt.Sprintf("%s__%s", userID, chatID)
	docRef := f.firestoreClient.Collection("deep_research_sessions").Doc(sessionID)
	doc, err := docRef.Get(ctx)
	if err != nil {
		// If document doesn't exist, session hasn't been created yet
		if status.Code(err) == codes.NotFound {
			return nil, nil
		}
		return nil, fmt.Errorf("failed to get session state: %w", err)
	}

	var state DeepResearchSessionState
	if err := doc.DataTo(&state); err != nil {
		return nil, fmt.Errorf("failed to parse session state: %w", err)
	}

	return &state, nil
}

// UpdateSessionState updates the state of a deep research session.
func (f *FirebaseClient) UpdateSessionState(ctx context.Context, userID, chatID, state string) error {
	// Use underscore as separator since forward slash is not allowed in Firestore document IDs
	sessionID := fmt.Sprintf("%s__%s", userID, chatID)
	docRef := f.firestoreClient.Collection("deep_research_sessions").Doc(sessionID)
	now := time.Now()

	// Check if document exists
	_, err := docRef.Get(ctx)
	if err != nil {
		// Document doesn't exist, create new one
		if status.Code(err) == codes.NotFound {
			sessionState := DeepResearchSessionState{
				UserID:    userID,
				ChatID:    chatID,
				State:     state,
				CreatedAt: now,
				UpdatedAt: now,
			}

			// Set completed_at if state is complete
			if state == "complete" {
				sessionState.CompletedAt = now
			}

			_, err := docRef.Set(ctx, sessionState)
			if err != nil {
				return fmt.Errorf("failed to create session state: %w", err)
			}
			return nil
		}
		return fmt.Errorf("failed to get session state: %w", err)
	}

	// Document exists, update it
	updateData := map[string]interface{}{
		"state":      state,
		"updated_at": now,
	}

	// Set completed_at when state is complete
	if state == "complete" {
		updateData["completed_at"] = now
	}

	_, err = docRef.Set(ctx, updateData, firestore.MergeAll)
	if err != nil {
		return fmt.Errorf("failed to update session state: %w", err)
	}

	return nil
}

// GetActiveSessionsForUser retrieves all active (non-complete, non-error) sessions for a user.
func (f *FirebaseClient) GetActiveSessionsForUser(ctx context.Context, userID string) ([]DeepResearchSessionState, error) {
	query := f.firestoreClient.Collection("deep_research_sessions").
		Where("user_id", "==", userID).
		Where("state", "in", []string{"in_progress", "clarify"})

	docs, err := query.Documents(ctx).GetAll()
	if err != nil {
		return nil, fmt.Errorf("failed to get active sessions: %w", err)
	}

	var sessions []DeepResearchSessionState
	for _, doc := range docs {
		var session DeepResearchSessionState
		if err := doc.DataTo(&session); err != nil {
			return nil, fmt.Errorf("failed to parse session: %w", err)
		}
		sessions = append(sessions, session)
	}

	return sessions, nil
}

// GetCompletedSessionCountForUser returns the number of completed deep research sessions for a user.
func (f *FirebaseClient) GetCompletedSessionCountForUser(ctx context.Context, userID string) (int, error) {
	query := f.firestoreClient.Collection("deep_research_sessions").
		Where("user_id", "==", userID).
		Where("state", "==", "complete")

	docs, err := query.Documents(ctx).GetAll()
	if err != nil {
		return 0, fmt.Errorf("failed to get completed sessions count: %w", err)
	}

	return len(docs), nil
}<|MERGE_RESOLUTION|>--- conflicted
+++ resolved
@@ -49,16 +49,12 @@
 	return nil
 }
 
-<<<<<<< HEAD
-// DeepResearchUsage represents a user's deep research usage record.
-=======
 // GetFirestoreClient returns the Firestore client instance
 func (f *FirebaseClient) GetFirestoreClient() *firestore.Client {
 	return f.firestoreClient
 }
 
 // DeepResearchUsage represents a user's deep research usage record
->>>>>>> 0850e2ce
 type DeepResearchUsage struct {
 	UserID                  string    `firestore:"user_id"`
 	HasUsedFreeDeepResearch bool      `firestore:"has_used_free_deep_research"`
