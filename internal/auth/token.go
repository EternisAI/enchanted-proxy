package auth

import (
	"errors"

	"github.com/golang-jwt/jwt/v4"
)

var (
	ErrInvalidToken = errors.New("invalid token")
	ErrExpiredToken = errors.New("token has expired")
	ErrNoJWKS       = errors.New("no JWKS URL provided")
)

// StandardClaims represents the standard claims in a JWT token.
type StandardClaims struct {
	// Standard JWT claims
	Sub    string `json:"sub"`
	UserId string `json:"user_id"`
	Email  string `json:"email"`
	jwt.RegisteredClaims
}

// TokenValidator validates JWT tokens and extracts user ID.
type TokenValidator interface {
	ValidateToken(tokenString string) (string, error)
<<<<<<< HEAD
}

// FirebaseUIDProvider is an optional interface that token validators can implement
// to provide the Firebase UID in addition to the user identifier.
type FirebaseUIDProvider interface {
	GetFirebaseUID(tokenString string) (string, error)
=======
	ExtractUserID(tokenString string) (string, error)
>>>>>>> 0850e2ce
}<|MERGE_RESOLUTION|>--- conflicted
+++ resolved
@@ -24,14 +24,11 @@
 // TokenValidator validates JWT tokens and extracts user ID.
 type TokenValidator interface {
 	ValidateToken(tokenString string) (string, error)
-<<<<<<< HEAD
+	ExtractUserID(tokenString string) (string, error)
 }
 
 // FirebaseUIDProvider is an optional interface that token validators can implement
 // to provide the Firebase UID in addition to the user identifier.
 type FirebaseUIDProvider interface {
 	GetFirebaseUID(tokenString string) (string, error)
-=======
-	ExtractUserID(tokenString string) (string, error)
->>>>>>> 0850e2ce
 }