package auth

import (
	"context"
	"fmt"

	firebase "firebase.google.com/go/v4"
	"firebase.google.com/go/v4/auth"
	"google.golang.org/api/option"
)

type FirebaseTokenValidator struct {
	authClient *auth.Client
}

func NewFirebaseTokenValidator(ctx context.Context, credJSON string) (*FirebaseTokenValidator, error) {
	opt := option.WithCredentialsJSON([]byte(credJSON))
	app, err := firebase.NewApp(context.Background(), nil, opt)
	if err != nil {
		return nil, fmt.Errorf("error initializing app: %v", err)
	}

	authClient, err := app.Auth(ctx)
	if err != nil {
		return nil, fmt.Errorf("failed to get Firebase Auth client: %w", err)
	}

	return &FirebaseTokenValidator{
		authClient: authClient,
	}, nil
}

func (f *FirebaseTokenValidator) ValidateToken(tokenString string) (string, error) {
	ctx := context.Background()

	token, err := f.authClient.VerifyIDToken(ctx, tokenString)
	if err != nil {
		return "", err
	}

	// Email if available, fallback to user_id or sub for providers like Twitter.
	if token.Claims["email"] != nil {
		if email, ok := token.Claims["email"].(string); ok && email != "" {
			return email, nil
		}
	}

	if token.Claims["user_id"] != nil {
		if userID, ok := token.Claims["user_id"].(string); ok && userID != "" {
			return userID, nil
		}
	}

	if token.Claims["sub"] != nil {
		if sub, ok := token.Claims["sub"].(string); ok && sub != "" {
			return sub, nil
		}
	}

	return "", fmt.Errorf("no user ID found in Firebase token")
}

<<<<<<< HEAD
// GetFirebaseUID validates the token and returns the Firebase UID.
func (f *FirebaseTokenValidator) GetFirebaseUID(tokenString string) (string, error) {
=======
// ExtractUserID extracts the Firebase UID (prioritizes sub/user_id over email).
// This should be used for Firestore paths.
func (f *FirebaseTokenValidator) ExtractUserID(tokenString string) (string, error) {
>>>>>>> 0850e2ce
	ctx := context.Background()

	token, err := f.authClient.VerifyIDToken(ctx, tokenString)
	if err != nil {
		return "", err
	}

<<<<<<< HEAD
	// Return the Firebase UID
	return token.UID, nil
=======
	// Prioritize sub (Firebase UID), then user_id, then email as fallback.
	if token.Claims["sub"] != nil {
		if sub, ok := token.Claims["sub"].(string); ok && sub != "" {
			return sub, nil
		}
	}

	if token.Claims["user_id"] != nil {
		if userID, ok := token.Claims["user_id"].(string); ok && userID != "" {
			return userID, nil
		}
	}

	if token.Claims["email"] != nil {
		if email, ok := token.Claims["email"].(string); ok && email != "" {
			return email, nil
		}
	}

	return "", fmt.Errorf("no user ID found in Firebase token")
>>>>>>> 0850e2ce
}<|MERGE_RESOLUTION|>--- conflicted
+++ resolved
@@ -60,14 +60,8 @@
 	return "", fmt.Errorf("no user ID found in Firebase token")
 }
 
-<<<<<<< HEAD
 // GetFirebaseUID validates the token and returns the Firebase UID.
 func (f *FirebaseTokenValidator) GetFirebaseUID(tokenString string) (string, error) {
-=======
-// ExtractUserID extracts the Firebase UID (prioritizes sub/user_id over email).
-// This should be used for Firestore paths.
-func (f *FirebaseTokenValidator) ExtractUserID(tokenString string) (string, error) {
->>>>>>> 0850e2ce
 	ctx := context.Background()
 
 	token, err := f.authClient.VerifyIDToken(ctx, tokenString)
@@ -75,10 +69,20 @@
 		return "", err
 	}
 
-<<<<<<< HEAD
-	// Return the Firebase UID
+	// Return the Firebase UID directly
 	return token.UID, nil
-=======
+}
+
+// ExtractUserID extracts the Firebase UID (prioritizes sub/user_id over email).
+// This should be used for Firestore paths.
+func (f *FirebaseTokenValidator) ExtractUserID(tokenString string) (string, error) {
+	ctx := context.Background()
+
+	token, err := f.authClient.VerifyIDToken(ctx, tokenString)
+	if err != nil {
+		return "", err
+	}
+
 	// Prioritize sub (Firebase UID), then user_id, then email as fallback.
 	if token.Claims["sub"] != nil {
 		if sub, ok := token.Claims["sub"].(string); ok && sub != "" {
@@ -99,5 +103,4 @@
 	}
 
 	return "", fmt.Errorf("no user ID found in Firebase token")
->>>>>>> 0850e2ce
 }