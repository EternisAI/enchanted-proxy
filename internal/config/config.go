package config

import (
	"crypto/sha256"
	"log"
	"os"
	"strconv"

	"github.com/joho/godotenv"
)

type Config struct {
	Port                    string
	GinMode                 string
	FirebaseProjectID       string
	DatabaseURL             string
	GoogleClientID          string
	GoogleClientSecret      string
	SlackClientID           string
	SlackClientSecret       string
	TwitterClientID         string
	TwitterClientSecret     string
	ComposioAPIKey          string
	ComposioTwitterConfig   string
	OpenAIAPIKey            string
	OpenRouterMobileAPIKey  string
	OpenRouterDesktopAPIKey string
	TinfoilAPIKey           string
	NearAPIKey              string
	SerpAPIKey              string
	ExaAPIKey               string
	ValidatorType           string // "jwk" or "firebase"
	JWTJWKSURL              string
	FirebaseCredJSON        string

	// MCP
	PerplexityAPIKey  string
	ReplicateAPIToken string

	// Rate Limiting
	RateLimitEnabled bool
	RateLimitLogOnly bool // If true, only log violations, don't block.

	// Usage Tiers
	FreeLifetimeTokens int64
	DripDailyMessages  int64
	ProDailyTokens     int64

	// App Store (IAP)
	AppStoreAPIKeyP8 string
	AppStoreAPIKeyID string
	AppStoreBundleID string
	AppStoreIssuerID string

	// Telegram
	EnableTelegramServer bool
	TelegramToken        string
	NatsURL              string

	// Database Connection Pool
	DBMaxOpenConns    int
	DBMaxIdleConns    int
	DBConnMaxIdleTime int // in minutes
	DBConnMaxLifetime int // in minutes

	// HTTP Transport Connection Pool
	ProxyMaxIdleConns        int
	ProxyMaxIdleConnsPerHost int
	ProxyMaxConnsPerHost     int
	ProxyIdleConnTimeout     int // in seconds

	// Worker Pool
	RequestTrackingWorkerPoolSize int
	RequestTrackingBufferSize     int
	RequestTrackingTimeoutSeconds int

	// Server
	ServerShutdownTimeoutSeconds int

	// CORS
	CORSAllowedOrigins string

	// Logging
	LogLevel  string
	LogFormat string

<<<<<<< HEAD
	// Temporal
	TemporalAPIKey    string
	TemporalEndpoint  string
	TemporalNamespace string
=======
	// Message Storage
	MessageStorageEnabled         bool // Enable/disable encrypted message storage to Firestore
	MessageStorageRequireEncryption bool // If true, refuse to store messages when encryption fails (strict E2EE mode). If false, fallback to plaintext storage (default: graceful degradation)
	MessageStorageWorkerPoolSize  int  // Number of worker goroutines processing message queue (higher = more concurrent Firestore writes)
	MessageStorageBufferSize      int  // Size of message queue channel (higher = handles bigger traffic spikes without dropping messages)
	MessageStorageTimeoutSeconds  int  // Firestore operation timeout in seconds (prevents workers from hanging on slow/failed operations)
	MessageStorageCacheSize       int  // Number of user public keys to cache in memory (higher = fewer Firestore reads for key lookups)
	MessageStorageCacheTTLMinutes int  // How long to cache public keys before re-fetching (balances freshness vs performance)
>>>>>>> 0850e2ce
}

var AppConfig *Config

func LoadConfig() {
	// Load .env file if it exists
	if err := godotenv.Load(".env"); err != nil {
		log.Println("No .env file found, using environment variables")
	}

	AppConfig = &Config{
		Port:    getEnvOrDefault("PORT", "8080"),
		GinMode: getEnvOrDefault("GIN_MODE", "release"),

		// Firebase
		FirebaseProjectID: getEnvOrDefault("FIREBASE_PROJECT_ID", "silo-dev-95230"),

		// Database
		DatabaseURL: getEnvOrDefault("DATABASE_URL", "postgres://localhost/tee_api?sslmode=disable"),

		// Google
		GoogleClientID:     getEnvOrDefault("GOOGLE_CLIENT_ID", ""),
		GoogleClientSecret: getEnvOrDefault("GOOGLE_CLIENT_SECRET", ""),

		// Slack
		SlackClientID:     getEnvOrDefault("SLACK_CLIENT_ID", ""),
		SlackClientSecret: getEnvOrDefault("SLACK_CLIENT_SECRET", ""),

		// Twitter
		TwitterClientID: getEnvOrDefault("TWITTER_CLIENT_ID", ""),

		// Composio
		ComposioAPIKey:        getEnvOrDefault("COMPOSIO_API_KEY", ""),
		ComposioTwitterConfig: getEnvOrDefault("COMPOSIO_TWITTER_CONFIG", ""),

		// OpenAI
		OpenAIAPIKey: getEnvOrDefault("OPENAI_API_KEY", ""),

		// OpenRouter
		OpenRouterMobileAPIKey:  getEnvOrDefault("OPENROUTER_MOBILE_API_KEY", ""),
		OpenRouterDesktopAPIKey: getEnvOrDefault("OPENROUTER_DESKTOP_API_KEY", ""),

		// Tinfoil
		TinfoilAPIKey: getEnvOrDefault("TINFOIL_API_KEY", ""),

		// Near
		NearAPIKey: getEnvOrDefault("NEAR_API_KEY", ""),

		// SerpAPI
		SerpAPIKey: getEnvOrDefault("SERPAPI_API_KEY", ""),

		// Exa AI
		ExaAPIKey: getEnvOrDefault("EXA_API_KEY", ""),

		// Validator
		ValidatorType:    getEnvOrDefault("VALIDATOR_TYPE", "firebase"),
		JWTJWKSURL:       getEnvOrDefault("JWT_JWKS_URL", ""),
		FirebaseCredJSON: getEnvOrDefault("FIREBASE_CRED_JSON", ""),

		// MCP
		PerplexityAPIKey:  getEnvOrDefault("PERPLEXITY_API_KEY", ""),
		ReplicateAPIToken: getEnvOrDefault("REPLICATE_API_TOKEN", ""),

		// Rate Limiting
		RateLimitEnabled: getEnvOrDefault("RATE_LIMIT_ENABLED", "true") == "true",
		RateLimitLogOnly: getEnvOrDefault("RATE_LIMIT_LOG_ONLY", "true") == "true",

		// Usage Tiers
		FreeLifetimeTokens: getEnvAsInt64("FREE_LIFETIME_TOKENS", 20000),
		DripDailyMessages:  getEnvAsInt64("DRIP_DAILY_MESSAGES", 10),
		ProDailyTokens:     getEnvAsInt64("PRO_DAILY_TOKENS", 500000),

		// App Store (IAP)
		AppStoreAPIKeyP8: getEnvOrDefault("APPSTORE_API_KEY_P8", ""),
		AppStoreAPIKeyID: getEnvOrDefault("APPSTORE_API_KEY_ID", ""),
		AppStoreBundleID: getEnvOrDefault("APPSTORE_BUNDLE_ID", ""),
		AppStoreIssuerID: getEnvOrDefault("APPSTORE_ISSUER_ID", ""),

		// Telegram
		EnableTelegramServer: getEnvOrDefault("ENABLE_TELEGRAM_SERVER", "true") == "true",
		TelegramToken:        getEnvOrDefault("TELEGRAM_TOKEN", ""),
		NatsURL:              getEnvOrDefault("NATS_URL", ""),

		// Database Connection Pool
		DBMaxOpenConns:    getEnvAsInt("DB_MAX_OPEN_CONNS", 15),
		DBMaxIdleConns:    getEnvAsInt("DB_MAX_IDLE_CONNS", 5),
		DBConnMaxIdleTime: getEnvAsInt("DB_CONN_MAX_IDLE_TIME_MINUTES", 1),
		DBConnMaxLifetime: getEnvAsInt("DB_CONN_MAX_LIFETIME_MINUTES", 30),

		// HTTP Transport Connection Pool
		ProxyMaxIdleConns:        getEnvAsInt("PROXY_MAX_IDLE_CONNS", 100),
		ProxyMaxIdleConnsPerHost: getEnvAsInt("PROXY_MAX_IDLE_CONNS_PER_HOST", 50),
		ProxyMaxConnsPerHost:     getEnvAsInt("PROXY_MAX_CONNS_PER_HOST", 100),
		ProxyIdleConnTimeout:     getEnvAsInt("PROXY_IDLE_CONN_TIMEOUT_SECONDS", 90),

		// Worker Pool
		RequestTrackingWorkerPoolSize: getEnvAsInt("REQUEST_TRACKING_WORKER_POOL_SIZE", 10),
		RequestTrackingBufferSize:     getEnvAsInt("REQUEST_TRACKING_BUFFER_SIZE", 1000),
		RequestTrackingTimeoutSeconds: getEnvAsInt("REQUEST_TRACKING_TIMEOUT_SECONDS", 30),

		// Server
		ServerShutdownTimeoutSeconds: getEnvAsInt("SERVER_SHUTDOWN_TIMEOUT_SECONDS", 30),

		// CORS
		CORSAllowedOrigins: getEnvOrDefault("CORS_ALLOWED_ORIGINS", "http://localhost:3000"),

		// Logging
		LogLevel:  getEnvOrDefault("LOG_LEVEL", "debug"),
		LogFormat: getEnvOrDefault("LOG_FORMAT", "text"),

<<<<<<< HEAD
		// Temporal
		TemporalAPIKey:    getEnvOrDefault("TEMPORAL_API_KEY", ""),
		TemporalEndpoint:  getEnvOrDefault("TEMPORAL_ENDPOINT", ""),
		TemporalNamespace: getEnvOrDefault("TEMPORAL_NAMESPACE", ""),
=======
		// Message Storage
		MessageStorageEnabled:           getEnvOrDefault("MESSAGE_STORAGE_ENABLED", "true") == "true",
		MessageStorageRequireEncryption: getEnvOrDefault("MESSAGE_STORAGE_REQUIRE_ENCRYPTION", "false") == "true",
		MessageStorageWorkerPoolSize:    getEnvAsInt("MESSAGE_STORAGE_WORKER_POOL_SIZE", 5),
		MessageStorageBufferSize:        getEnvAsInt("MESSAGE_STORAGE_BUFFER_SIZE", 500),
		MessageStorageTimeoutSeconds:    getEnvAsInt("MESSAGE_STORAGE_TIMEOUT_SECONDS", 30),
		MessageStorageCacheSize:         getEnvAsInt("MESSAGE_STORAGE_CACHE_SIZE", 1000),
		MessageStorageCacheTTLMinutes:   getEnvAsInt("MESSAGE_STORAGE_CACHE_TTL_MINUTES", 60),
>>>>>>> 0850e2ce
	}

	// Validate required configs
	if AppConfig.GoogleClientID == "" || AppConfig.SlackClientID == "" || AppConfig.TwitterClientID == "" {
		log.Println("Warning: Some OAuth client IDs are missing. Please check your environment variables.")
	}

	if AppConfig.FirebaseProjectID == "" {
		log.Println("Warning: Firebase project ID is missing. Please set FIREBASE_PROJECT_ID environment variable.")
	}

	if AppConfig.ComposioAPIKey == "" {
		log.Println("Warning: Composio API key is missing. Please set COMPOSIO_API_KEY environment variable.")
	}

	if AppConfig.PerplexityAPIKey == "" {
		log.Println("Warning: Perplexity API key is missing. Please set PERPLEXITY_API_KEY environment variable.")
	}

	if AppConfig.ReplicateAPIToken == "" {
		log.Println("Warning: Replicate API token is missing. Please set REPLICATE_API_TOKEN environment variable.")
	}

	if AppConfig.SerpAPIKey == "" {
		log.Println("Warning: SerpAPI key is missing. Please set SERPAPI_API_KEY environment variable.")
	}

	if AppConfig.ExaAPIKey == "" {
		log.Println("Warning: Exa AI API key is missing. Please set EXA_API_KEY environment variable.")
	}

	if AppConfig.TelegramToken != "" {
		log.Println("Telegram service enabled with token")
	}

	if AppConfig.AppStoreAPIKeyP8 == "" || AppConfig.AppStoreAPIKeyID == "" || AppConfig.AppStoreBundleID == "" || AppConfig.AppStoreIssuerID == "" {
		log.Println("Warning: App Store IAP credentials are missing. Please set APPSTORE_API_KEY_P8, APPSTORE_API_KEY_ID, APPSTORE_BUNDLE_ID, and APPSTORE_ISSUER_ID environment variables.")
	} else {
		log.Println(
			"App Store IAP configured:",
			"key_id=", AppConfig.AppStoreAPIKeyID,
			"bundle_id=", AppConfig.AppStoreBundleID,
			"issuer_id=", AppConfig.AppStoreIssuerID,
		)

		if AppConfig.AppStoreAPIKeyP8 != "" {
			sum := sha256.Sum256([]byte(AppConfig.AppStoreAPIKeyP8))
			log.Printf("App Store IAP private key loaded (sha256=%x, bytes=%d)", sum, len(AppConfig.AppStoreAPIKeyP8))
		}
	}

	log.Println("Firebase project ID: ", AppConfig.FirebaseProjectID)
}

func getEnvOrDefault(key, defaultValue string) string {
	if value := os.Getenv(key); value != "" {
		return value
	}
	return defaultValue
}

func getEnvAsInt64(key string, defaultValue int64) int64 {
	if value := os.Getenv(key); value != "" {
		if parsed, err := strconv.ParseInt(value, 10, 64); err == nil {
			return parsed
		} else {
			log.Printf("Warning: Failed to parse environment variable %s='%s' as int64, using default %d: %v", key, value, defaultValue, err)
		}
	}
	return defaultValue
}

func getEnvAsInt(key string, defaultValue int) int {
	if value := os.Getenv(key); value != "" {
		if parsed, err := strconv.Atoi(value); err == nil {
			return parsed
		} else {
			log.Printf("Warning: Failed to parse environment variable %s='%s' as int, using default %d: %v", key, value, defaultValue, err)
		}
	}
	return defaultValue
}<|MERGE_RESOLUTION|>--- conflicted
+++ resolved
@@ -84,21 +84,19 @@
 	LogLevel  string
 	LogFormat string
 
-<<<<<<< HEAD
 	// Temporal
 	TemporalAPIKey    string
 	TemporalEndpoint  string
 	TemporalNamespace string
-=======
+
 	// Message Storage
-	MessageStorageEnabled         bool // Enable/disable encrypted message storage to Firestore
+	MessageStorageEnabled           bool // Enable/disable encrypted message storage to Firestore
 	MessageStorageRequireEncryption bool // If true, refuse to store messages when encryption fails (strict E2EE mode). If false, fallback to plaintext storage (default: graceful degradation)
-	MessageStorageWorkerPoolSize  int  // Number of worker goroutines processing message queue (higher = more concurrent Firestore writes)
-	MessageStorageBufferSize      int  // Size of message queue channel (higher = handles bigger traffic spikes without dropping messages)
-	MessageStorageTimeoutSeconds  int  // Firestore operation timeout in seconds (prevents workers from hanging on slow/failed operations)
-	MessageStorageCacheSize       int  // Number of user public keys to cache in memory (higher = fewer Firestore reads for key lookups)
-	MessageStorageCacheTTLMinutes int  // How long to cache public keys before re-fetching (balances freshness vs performance)
->>>>>>> 0850e2ce
+	MessageStorageWorkerPoolSize    int  // Number of worker goroutines processing message queue (higher = more concurrent Firestore writes)
+	MessageStorageBufferSize        int  // Size of message queue channel (higher = handles bigger traffic spikes without dropping messages)
+	MessageStorageTimeoutSeconds    int  // Firestore operation timeout in seconds (prevents workers from hanging on slow/failed operations)
+	MessageStorageCacheSize         int  // Number of user public keys to cache in memory (higher = fewer Firestore reads for key lookups)
+	MessageStorageCacheTTLMinutes   int  // How long to cache public keys before re-fetching (balances freshness vs performance)
 }
 
 var AppConfig *Config
@@ -209,12 +207,11 @@
 		LogLevel:  getEnvOrDefault("LOG_LEVEL", "debug"),
 		LogFormat: getEnvOrDefault("LOG_FORMAT", "text"),
 
-<<<<<<< HEAD
 		// Temporal
 		TemporalAPIKey:    getEnvOrDefault("TEMPORAL_API_KEY", ""),
 		TemporalEndpoint:  getEnvOrDefault("TEMPORAL_ENDPOINT", ""),
 		TemporalNamespace: getEnvOrDefault("TEMPORAL_NAMESPACE", ""),
-=======
+
 		// Message Storage
 		MessageStorageEnabled:           getEnvOrDefault("MESSAGE_STORAGE_ENABLED", "true") == "true",
 		MessageStorageRequireEncryption: getEnvOrDefault("MESSAGE_STORAGE_REQUIRE_ENCRYPTION", "false") == "true",
@@ -223,7 +220,6 @@
 		MessageStorageTimeoutSeconds:    getEnvAsInt("MESSAGE_STORAGE_TIMEOUT_SECONDS", 30),
 		MessageStorageCacheSize:         getEnvAsInt("MESSAGE_STORAGE_CACHE_SIZE", 1000),
 		MessageStorageCacheTTLMinutes:   getEnvAsInt("MESSAGE_STORAGE_CACHE_TTL_MINUTES", 60),
->>>>>>> 0850e2ce
 	}
 
 	// Validate required configs
