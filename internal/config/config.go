--- conflicted
+++ resolved
@@ -86,30 +86,16 @@
 
 	// Temporal
 	TemporalAPIKey    string
-<<<<<<< HEAD
-	TemporalEndpoint  string
+  TemporalEndpoint  string
 	TemporalNamespace string
-
-=======
->>>>>>> 3e26dcae
 	// Message Storage
-	MessageStorageEnabled           bool // Enable/disable encrypted message storage to Firestore
-	MessageStorageRequireEncryption bool // If true, refuse to store messages when encryption fails (strict E2EE mode). If false, fallback to plaintext storage (default: graceful degradation)
-<<<<<<< HEAD
-	MessageStorageWorkerPoolSize    int  // Number of worker goroutines processing message queue (higher = more concurrent Firestore writes)
-	MessageStorageBufferSize        int  // Size of message queue channel (higher = handles bigger traffic spikes without dropping messages)
-	MessageStorageTimeoutSeconds    int  // Firestore operation timeout in seconds (prevents workers from hanging on slow/failed operations)
-	MessageStorageCacheSize         int  // Number of user public keys to cache in memory (higher = fewer Firestore reads for key lookups)
-	MessageStorageCacheTTLMinutes   int  // How long to cache public keys before re-fetching (balances freshness vs performance)
-=======
-	TemporalEndpoint  string
-	TemporalNamespace string
+	MessageStorageEnabled         bool // Enable/disable encrypted message storage to Firestore
+	MessageStorageRequireEncryption bool // If true, refuse to store messages when encryption fails (strict E2EE mode). If false, fallback to plaintext storage (default: graceful degradation)  
 	MessageStorageWorkerPoolSize  int  // Number of worker goroutines processing message queue (higher = more concurrent Firestore writes)
 	MessageStorageBufferSize      int  // Size of message queue channel (higher = handles bigger traffic spikes without dropping messages)
 	MessageStorageTimeoutSeconds  int  // Firestore operation timeout in seconds (prevents workers from hanging on slow/failed operations)
 	MessageStorageCacheSize       int  // Number of user public keys to cache in memory (higher = fewer Firestore reads for key lookups)
 	MessageStorageCacheTTLMinutes int  // How long to cache public keys before re-fetching (balances freshness vs performance)
->>>>>>> 3e26dcae
 }
 
 var AppConfig *Config
@@ -223,18 +209,13 @@
 		// Temporal
 		TemporalAPIKey:    getEnvOrDefault("TEMPORAL_API_KEY", ""),
 		TemporalEndpoint:  getEnvOrDefault("TEMPORAL_ENDPOINT", ""),
-<<<<<<< HEAD
-		TemporalNamespace: getEnvOrDefault("TEMPORAL_NAMESPACE", ""),
-
-=======
->>>>>>> 3e26dcae
+    TemporalNamespace: getEnvOrDefault("TEMPORAL_NAMESPACE", ""),
 		// Message Storage
 		MessageStorageEnabled:           getEnvOrDefault("MESSAGE_STORAGE_ENABLED", "true") == "true",
 		MessageStorageRequireEncryption: getEnvOrDefault("MESSAGE_STORAGE_REQUIRE_ENCRYPTION", "false") == "true",
 		MessageStorageWorkerPoolSize:    getEnvAsInt("MESSAGE_STORAGE_WORKER_POOL_SIZE", 5),
 		MessageStorageBufferSize:        getEnvAsInt("MESSAGE_STORAGE_BUFFER_SIZE", 500),
 		MessageStorageTimeoutSeconds:    getEnvAsInt("MESSAGE_STORAGE_TIMEOUT_SECONDS", 30),
-		TemporalNamespace: getEnvOrDefault("TEMPORAL_NAMESPACE", ""),
 		MessageStorageCacheSize:         getEnvAsInt("MESSAGE_STORAGE_CACHE_SIZE", 1000),
 		MessageStorageCacheTTLMinutes:   getEnvAsInt("MESSAGE_STORAGE_CACHE_TTL_MINUTES", 60),
 	}
