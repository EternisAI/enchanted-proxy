package main

import (
	"context"
	"errors"
	"log/slog"
	"net/http"
	"os"
	"os/signal"
	"strings"
	"syscall"
	"time"

	"github.com/99designs/gqlgen/graphql"
	"github.com/99designs/gqlgen/graphql/handler"
	"github.com/99designs/gqlgen/graphql/handler/extension"
	"github.com/99designs/gqlgen/graphql/handler/transport"
	"github.com/99designs/gqlgen/graphql/playground"
	"github.com/eternisai/enchanted-proxy/graph"
	"github.com/eternisai/enchanted-proxy/internal/auth"
	"github.com/eternisai/enchanted-proxy/internal/composio"
	"github.com/eternisai/enchanted-proxy/internal/config"
	"github.com/eternisai/enchanted-proxy/internal/deepr"
	"github.com/eternisai/enchanted-proxy/internal/iap"
	"github.com/eternisai/enchanted-proxy/internal/invitecode"
	"github.com/eternisai/enchanted-proxy/internal/keyshare"
	"github.com/eternisai/enchanted-proxy/internal/logger"
	"github.com/eternisai/enchanted-proxy/internal/mcp"
	"github.com/eternisai/enchanted-proxy/internal/messaging"
	"github.com/eternisai/enchanted-proxy/internal/oauth"
	"github.com/eternisai/enchanted-proxy/internal/proxy"
	"github.com/eternisai/enchanted-proxy/internal/request_tracking"
	"github.com/eternisai/enchanted-proxy/internal/search"
	"github.com/eternisai/enchanted-proxy/internal/storage/pg"
	"github.com/eternisai/enchanted-proxy/internal/task"
	"github.com/eternisai/enchanted-proxy/internal/telegram"
	"github.com/eternisai/enchanted-proxy/internal/title_generation"
	"github.com/gin-gonic/gin"
	"github.com/go-chi/chi/v5"
	"github.com/gorilla/websocket"
	"github.com/nats-io/nats.go"
	"github.com/rs/cors"
)

var allowedBaseURLs = map[string]string{
	"https://openrouter.ai/api/v1":     os.Getenv("OPENROUTER_API_KEY"),
	"https://api.openai.com/v1":        os.Getenv("OPENAI_API_KEY"),
	"https://inference.tinfoil.sh/v1/": os.Getenv("TINFOIL_API_KEY"),
	"https://cloud-api.near.ai/v1":     os.Getenv("NEAR_API_KEY"),
	"http://127.0.0.1:20001/v1":        os.Getenv("ETERNIS_INFERENCE_API_KEY"),
}

func waHandler(logger *logger.Logger) gin.HandlerFunc {
	return func(c *gin.Context) {
		log := logger.WithContext(c.Request.Context()).WithComponent("wa_handler")

		body, err := c.GetRawData()
		if err != nil {
			log.Error("failed to read request body", slog.String("error", err.Error()))
			c.JSON(http.StatusBadRequest, gin.H{"status": false, "error": "Failed to read body"})
			return
		}

		log.Debug("wa handler request received", slog.String("body", string(body)))
		c.JSON(http.StatusOK, gin.H{"status": true})
	}
}

func main() {
	config.LoadConfig()

	loggerConfig := logger.FromConfig(config.AppConfig.LogLevel, config.AppConfig.LogFormat)
	logger := logger.New(loggerConfig)
	log := logger.WithComponent("main")

	log.Info("logger initialized",
		slog.String("log_level", config.AppConfig.LogLevel),
		slog.String("log_format", config.AppConfig.LogFormat),
		slog.String("effective_level", loggerConfig.Level.String()),
	)

	// Set Gin mode
	log.Info("setting gin mode", slog.String("mode", config.AppConfig.GinMode))
	gin.SetMode(config.AppConfig.GinMode)

	// Initialize database
	log.Info("initializing database connection")
	db, err := pg.InitDatabase(config.AppConfig.DatabaseURL)
	if err != nil {
		log.Error("failed to initialize database", slog.String("error", err.Error()))
		os.Exit(1)
	}
	log.Info("database connection established")

	tokenValidator, err := NewTokenValidator(config.AppConfig, logger)
	if err != nil {
		log.Error("failed to initialize token validator", slog.String("error", err.Error()))
		os.Exit(1)
	}

	firebaseAuth, err := auth.NewFirebaseAuthMiddleware(tokenValidator)
	if err != nil {
		log.Error("failed to initialize firebase auth middleware", slog.String("error", err.Error()))
		os.Exit(1)
	}

	// Initialize Firebase client for Firestore (used for deep research tracking)
	var firebaseClient *auth.FirebaseClient

	if config.AppConfig.FirebaseCredJSON != "" {
		firebaseClient, err = auth.NewFirebaseClient(context.Background(), config.AppConfig.FirebaseProjectID, config.AppConfig.FirebaseCredJSON)
		if err != nil {
			log.Error("failed to initialize firebase client", slog.String("error", err.Error()))
			os.Exit(1)
		}
		log.Info("firebase client initialized")

		// Ensure cleanup on shutdown
		defer func() {
			if err := firebaseClient.Close(); err != nil {
				log.Error("failed to close firebase client", slog.String("error", err.Error()))
			}
		}()
	} else {
		log.Warn("firebase credentials not provided - deep research tracking will not work properly")
	}

	// Initialize services
	oauthService := oauth.NewService(logger.WithComponent("oauth"))
	composioService := composio.NewService(logger.WithComponent("composio"))
	inviteCodeService := invitecode.NewService(db.Queries)
	requestTrackingService := request_tracking.NewService(db.Queries, logger.WithComponent("request_tracking"))
	iapService := iap.NewService(db.Queries)
	mcpService := mcp.NewService()
	searchService := search.NewService(logger.WithComponent("search"))

	taskService, err := task.NewService(
		config.AppConfig.TemporalEndpoint,
		config.AppConfig.TemporalNamespace,
		config.AppConfig.TemporalAPIKey,
		db.Queries,
		logger.WithComponent("task"),
	)
	if err != nil {
		log.Error("failed to initialize task service", slog.String("error", err.Error()))
		os.Exit(1)
	}

	// Initialize deep research storage
	deeprStorage := deepr.NewDBStorage(logger.WithComponent("deepr-storage"), db.DB)
	deeprSessionManager := deepr.NewSessionManager(logger.WithComponent("deepr-session"))

	// Initialize message storage service
	var messageService *messaging.Service
	if config.AppConfig.MessageStorageEnabled && firebaseClient != nil {
		// Access Firestore client from FirebaseClient
		messageService = messaging.NewService(firebaseClient.GetFirestoreClient(), logger.WithComponent("messaging"))
		log.Info("message storage service initialized")

		// Ensure cleanup on shutdown
		defer messageService.Shutdown()
	} else {
		if !config.AppConfig.MessageStorageEnabled {
			log.Info("message storage disabled by configuration")
		} else {
			log.Warn("firebase client not available - message storage will not work")
		}
	}

	// Initialize title generation service
	var titleService *title_generation.Service
	if config.AppConfig.MessageStorageEnabled && messageService != nil && firebaseClient != nil {
		titleService = title_generation.NewService(
			logger.WithComponent("title_generation"),
			messageService,
			messaging.NewFirestoreClient(firebaseClient.GetFirestoreClient()),
		)
		log.Info("title generation service initialized")

		// Ensure cleanup on shutdown
		defer titleService.Shutdown()
	} else {
		log.Info("title generation service disabled (requires message storage)")
	}

	// Initialize key sharing service
	var keyshareHandler *keyshare.Handler
	if firebaseClient != nil {
		keyshareWSManager := keyshare.NewWebSocketManager(logger.WithComponent("keyshare-ws"))
		keyshareFirestore := keyshare.NewFirestoreClient(firebaseClient.GetFirestoreClient())
		keyshareService := keyshare.NewService(keyshareFirestore, keyshareWSManager, logger.WithComponent("keyshare"))
		keyshareHandler = keyshare.NewHandler(keyshareService, keyshareWSManager, logger.WithComponent("keyshare"))
		log.Info("key sharing service initialized")

		// Start cleanup job for expired sessions
		go func() {
			cleanupTicker := time.NewTicker(5 * time.Minute)
			defer cleanupTicker.Stop()

			for range cleanupTicker.C {
				ctx := context.Background()
				deleted, err := keyshareService.CleanupExpiredSessions(ctx)
				if err != nil {
					log.Error("key share cleanup job failed", slog.String("error", err.Error()))
				} else if deleted > 0 {
					log.Info("key share cleanup job completed", slog.Int("deleted", deleted))
				}
			}
		}()
	} else {
		log.Info("key sharing service disabled (requires firebase client)")
	}

	// Initialize handlers
	oauthHandler := oauth.NewHandler(oauthService, logger.WithComponent("oauth"))
	composioHandler := composio.NewHandler(composioService, logger.WithComponent("composio"))
	inviteCodeHandler := invitecode.NewHandler(inviteCodeService)
	iapHandler := iap.NewHandler(iapService, logger.WithComponent("iap"))
	mcpHandler := mcp.NewHandler(mcpService)
	searchHandler := search.NewHandler(searchService, logger.WithComponent("search"))
	taskHandler := task.NewHandler(taskService, logger.WithComponent("task"))

	// Initialize NATS for Telegram
	var natsClient *nats.Conn
	if config.AppConfig.NatsURL != "" {
		nc, err := nats.Connect(config.AppConfig.NatsURL)
		if err != nil {
			log.Warn("failed to connect to nats", slog.String("error", err.Error()), slog.String("url", config.AppConfig.NatsURL))
		} else {
			natsClient = nc
			log.Info("connected to nats", slog.String("url", config.AppConfig.NatsURL))
		}
	}

	// Initialize Telegram service if token is provided
	var telegramService *telegram.Service
	if config.AppConfig.EnableTelegramServer {
		if config.AppConfig.TelegramToken != "" {
			telegramInput := telegram.TelegramServiceInput{
				Logger:     logger.WithComponent("telegram"),
				Token:      config.AppConfig.TelegramToken,
				Store:      db,
				Queries:    db.Queries,
				NatsClient: natsClient,
			}
			telegramService = telegram.NewService(telegramInput)

			// Start Telegram polling in background
			go func() {
				ctx := context.Background()
				if err := telegramService.Start(ctx); err != nil {
					log.Error("telegram service failed", slog.String("error", err.Error()))
				}
			}()

			log.Info("telegram service initialized and started")
		} else {
			log.Warn("no telegram token provided, telegram service disabled")
		}
	} else {
		log.Info("telegram service disabled")
	}

	// Initialize REST API router (original proxy functionality)
	router := setupRESTServer(restServerInput{
		logger:                 logger,
		firebaseAuth:           firebaseAuth,
		firebaseClient:         firebaseClient,
		requestTrackingService: requestTrackingService,
		messageService:         messageService,
		titleService:           titleService,
		oauthHandler:           oauthHandler,
		composioHandler:        composioHandler,
		inviteCodeHandler:      inviteCodeHandler,
		iapHandler:             iapHandler,
		mcpHandler:             mcpHandler,
		searchHandler:          searchHandler,
		taskHandler:            taskHandler,
		keyshareHandler:        keyshareHandler,
		deeprStorage:           deeprStorage,
		deeprSessionManager:    deeprSessionManager,
		config:                 config.AppConfig,
	})

	// Initialize GraphQL server for Telegram
	var graphqlServer *http.Server
	if telegramService != nil {
		graphqlRouter := setupGraphQLServer(graphqlServerInput{
			logger:          logger,
			natsClient:      natsClient,
			telegramService: telegramService,
			firebaseAuth:    firebaseAuth,
		})

		graphqlServer = &http.Server{
			Addr:    ":8081",
			Handler: graphqlRouter,
		}

		go func() {
			log.Info("starting graphql server for telegram", slog.String("port", "8081"))
			if err := graphqlServer.ListenAndServe(); err != nil && err != http.ErrServerClosed {
				log.Error("graphql server error", slog.String("error", err.Error()))
			}
		}()
	}

	// Start main REST API server
	restPort := ":" + config.AppConfig.Port
	restServer := &http.Server{
		Addr:    restPort,
		Handler: router,
	}

	go func() {
		log.Info("proxy listening", slog.String("port", restPort))
		log.Info("allowed base urls configured", slog.Any("paths", getKeys(allowedBaseURLs)))

		// Log rate limiting configuration
		if config.AppConfig.RateLimitEnabled {
			mode := "BLOCKING"
			if config.AppConfig.RateLimitLogOnly {
				mode = "LOG-ONLY"
			}
			log.Info("rate limiting enabled",
				slog.String("mode", mode))
		} else {
			log.Info("rate limiting disabled")
		}

		if err := restServer.ListenAndServe(); err != nil && err != http.ErrServerClosed {
			log.Error("rest server error", slog.String("error", err.Error()))
			os.Exit(1)
		}
	}()

	// Graceful shutdown
	quit := make(chan os.Signal, 1)
	signal.Notify(quit, syscall.SIGINT, syscall.SIGTERM)
	<-quit
	log.Info("shutting down servers")

	// Shutdown the request tracking service worker pool
	requestTrackingService.Shutdown()
	log.Info("request tracking service shutdown complete")

	// Shutdown the task service (close Temporal client)
	if taskService != nil {
		taskService.Close()
		log.Info("task service shutdown complete")
	}

	ctx, cancel := context.WithTimeout(context.Background(), time.Duration(config.AppConfig.ServerShutdownTimeoutSeconds)*time.Second)
	defer cancel()

	// Shutdown both servers
	if err := restServer.Shutdown(ctx); err != nil {
		log.Error("rest server forced to shutdown", slog.String("error", err.Error()))
	}
	if graphqlServer != nil {
		if err := graphqlServer.Shutdown(ctx); err != nil {
			log.Error("graphql server forced to shutdown", slog.String("error", err.Error()))
		}
	}

	log.Info("servers exited")
}

// Helper function to get keys from map for logging.
func getKeys(m map[string]string) []string {
	keys := make([]string, 0, len(m))
	for k := range m {
		keys = append(keys, k)
	}
	return keys
}

type restServerInput struct {
	logger                 *logger.Logger
	firebaseAuth           *auth.FirebaseAuthMiddleware
	firebaseClient         *auth.FirebaseClient
	requestTrackingService *request_tracking.Service
	messageService         *messaging.Service
	titleService           *title_generation.Service
	oauthHandler           *oauth.Handler
	composioHandler        *composio.Handler
	inviteCodeHandler      *invitecode.Handler
	iapHandler             *iap.Handler
	mcpHandler             *mcp.Handler
	searchHandler          *search.Handler
	taskHandler            *task.Handler
	keyshareHandler        *keyshare.Handler
	deeprStorage           deepr.MessageStorage
	deeprSessionManager    *deepr.SessionManager
	config                 *config.Config
}

func setupRESTServer(input restServerInput) *gin.Engine {
	router := gin.New()
	router.Use(gin.Recovery())

	// Add request logging middleware.
	router.Use(logger.RequestLoggingMiddleware(input.logger))

	// Add CORS middleware
	router.Use(func(c *gin.Context) {
		c.Header("Access-Control-Allow-Origin", "*")
		c.Header("Access-Control-Allow-Methods", "GET, POST, PUT, DELETE, OPTIONS")
		c.Header("Access-Control-Allow-Headers", "Origin, Content-Type, Content-Length, Accept-Encoding, X-CSRF-Token, Authorization, X-BASE-URL, X-Client-Platform")

		if c.Request.Method == "OPTIONS" {
			c.AbortWithStatus(204)
			return
		}

		c.Next()
	})

	// Debug/test endpoint (no auth required)
	router.POST("/wa", waHandler(input.logger))

	// All routes use Firebase/JWT auth
	router.Use(input.firebaseAuth.RequireAuth())

	router.Any("/mcp", input.mcpHandler.HandleMCPAny)

	// OAuth API routes
	auth := router.Group("/auth")
	{
		auth.POST("/exchange", input.oauthHandler.ExchangeToken)
		auth.POST("/refresh", input.oauthHandler.RefreshToken)
	}

	// Composio API routes (protected)
	compose := router.Group("/composio")
	{
		compose.POST("/auth", input.composioHandler.CreateConnectedAccount)
		compose.GET("/account", input.composioHandler.GetConnectedAccount)
		compose.GET("/refresh", input.composioHandler.RefreshToken)
	}

	// Invite code API routes (protected)
	api := router.Group("/api/v1")
	{
		invites := api.Group("/invites")
		{
			invites.GET("/:userID/whitelist", input.inviteCodeHandler.CheckUserWhitelist)
			invites.POST("/:code/redeem", input.inviteCodeHandler.RedeemInviteCode)
			invites.GET("/reset/:code", input.inviteCodeHandler.ResetInviteCode)
			invites.DELETE("/:id", input.inviteCodeHandler.DeleteInviteCode)
		}

		// Rate limiting routes (protected)
		rateLimit := api.Group("/rate-limit")
		{
			rateLimit.GET("/status", request_tracking.RateLimitStatusHandler(input.requestTrackingService, input.logger))
		}

		// IAP (protected)
		sub := api.Group("/subscription")
		{
			sub.POST("/appstore/attach", input.iapHandler.AttachAppStoreSubscription)
		}

		// Search API routes (protected)
		api.POST("/search", input.searchHandler.PostSearchHandler)        // POST /api/v1/search (SerpAPI)
		api.POST("/exa/search", input.searchHandler.PostExaSearchHandler) // POST /api/v1/exa/search (Exa AI)

		// Task API routes (protected)
		tasks := api.Group("/tasks")
		{
			tasks.POST("", input.taskHandler.CreateTask)           // POST /api/v1/tasks - Create a new task
			tasks.GET("", input.taskHandler.GetTasks)              // GET /api/v1/tasks - Get all tasks for user
			tasks.DELETE("/:taskId", input.taskHandler.DeleteTask) // DELETE /api/v1/tasks/:taskId - Delete a task
		}

<<<<<<< HEAD
		// Deep Research endpoints (protected)
		api.POST("/deepresearch/start", deepr.StartDeepResearchHandler(input.logger, input.requestTrackingService, input.firebaseClient, input.deeprStorage, input.deeprSessionManager, input.config.DeepResearchRateLimitEnabled)) // POST API to start deep research
		api.POST("/deepresearch/clarify", deepr.ClarifyDeepResearchHandler(input.logger, input.deeprSessionManager))                                                                          // POST API to submit clarification response
		api.GET("/deepresearch/ws", deepr.DeepResearchHandler(input.logger, input.requestTrackingService, input.firebaseClient, input.deeprStorage, input.deeprSessionManager, input.config.DeepResearchRateLimitEnabled))           // WebSocket proxy for deep research
=======
		// Deep Research WebSocket endpoint (protected)
		api.GET("/deepresearch/ws", deepr.DeepResearchHandler(input.logger, input.requestTrackingService, input.firebaseClient, input.deeprStorage, input.deeprSessionManager)) // WebSocket proxy for deep research

		// Key Sharing API routes (protected)
		if input.keyshareHandler != nil {
			encryption := api.Group("/encryption")
			{
				keyShare := encryption.Group("/key-share")
				{
					keyShare.POST("/session", input.keyshareHandler.CreateSession)                   // POST /api/v1/encryption/key-share/session
					keyShare.POST("/session/:sessionId", input.keyshareHandler.SubmitKey)            // POST /api/v1/encryption/key-share/session/:sessionId
					keyShare.GET("/session/:sessionId/listen", input.keyshareHandler.WebSocketListen) // WebSocket /api/v1/encryption/key-share/session/:sessionId/listen
				}
			}
		}
>>>>>>> 8477a69a
	}

	// Protected proxy routes
	proxyGroup := router.Group("/")
	proxyGroup.Use(request_tracking.RequestTrackingMiddleware(input.requestTrackingService, input.logger))
	{
		// AI service endpoints
		proxyGroup.POST("/chat/completions", proxy.ProxyHandler(input.logger, input.requestTrackingService, input.messageService, input.titleService))
		proxyGroup.POST("/responses", proxy.ProxyHandler(input.logger, input.requestTrackingService, input.messageService, input.titleService))
		proxyGroup.GET("/responses/:responseId", proxy.ProxyHandler(input.logger, input.requestTrackingService, input.messageService, input.titleService))
		proxyGroup.POST("/embeddings", proxy.ProxyHandler(input.logger, input.requestTrackingService, input.messageService, input.titleService))
		proxyGroup.POST("/audio/speech", proxy.ProxyHandler(input.logger, input.requestTrackingService, input.messageService, input.titleService))
		proxyGroup.POST("/audio/transcriptions", proxy.ProxyHandler(input.logger, input.requestTrackingService, input.messageService, input.titleService))
		proxyGroup.POST("/audio/translations", proxy.ProxyHandler(input.logger, input.requestTrackingService, input.messageService, input.titleService))
	}

	return router
}

type graphqlServerInput struct {
	logger          *logger.Logger
	natsClient      *nats.Conn
	telegramService *telegram.Service
	firebaseAuth    *auth.FirebaseAuthMiddleware
}

func setupGraphQLServer(input graphqlServerInput) *chi.Mux {
	router := chi.NewRouter()

	// Configure CORS with configurable origins
	allowedOrigins := []string{"http://localhost:3000"} // Default for development
	if config.AppConfig.CORSAllowedOrigins != "" {
		// Split comma-separated origins from environment variable
		origins := strings.Split(config.AppConfig.CORSAllowedOrigins, ",")
		for i, origin := range origins {
			origins[i] = strings.TrimSpace(origin)
		}
		allowedOrigins = origins
	}

	router.Use(cors.New(cors.Options{
		AllowCredentials: true,
		AllowedOrigins:   allowedOrigins,
		AllowedHeaders:   []string{"Authorization", "Content-Type", "Accept"},
		AllowedMethods:   []string{"GET", "POST", "OPTIONS"},
		Debug:            false,
	}).Handler)

	// Add authentication middleware to protect all GraphQL endpoints
	// TEMPORARILY DISABLED FOR DEBUGGING WEBSOCKET SUBSCRIPTIONS
	// router.Use(input.firebaseAuth.RequireAuthHTTP())

	// Create the GraphQL resolver with dependencies
	resolver := &graph.Resolver{
		Logger:          input.logger,
		TelegramService: input.telegramService,
		NatsClient:      input.natsClient,
	}

	srv := handler.New(gqlSchema(resolver))
	srv.AddTransport(transport.SSE{})
	srv.AddTransport(transport.POST{})
	srv.AddTransport(transport.Options{})
	srv.AddTransport(transport.GET{})

	srv.AddTransport(transport.Websocket{
		KeepAlivePingInterval: 10 * time.Second,
		Upgrader: websocket.Upgrader{
			CheckOrigin: func(r *http.Request) bool {
				return true
			},
			ReadBufferSize:  1024,
			WriteBufferSize: 1024,
		},
	})

	srv.Use(extension.Introspection{})
	srv.AroundResponses(func(ctx context.Context, next graphql.ResponseHandler) *graphql.Response {
		resp := next(ctx)

		if resp != nil && resp.Errors != nil && len(resp.Errors) > 0 {
			oc := graphql.GetOperationContext(ctx)
			input.logger.WithComponent("graphql").Error(
				"graphql operation error",
				slog.String("operation_name", oc.OperationName),
				slog.String("raw_query", oc.RawQuery),
				slog.Any("variables", oc.Variables),
				slog.Any("errors", resp.Errors),
			)
		}

		return resp
	})

	router.Handle("/", playground.Handler("GraphQL playground", "/query"))
	router.Handle("/query", srv)

	return router
}

func gqlSchema(resolver *graph.Resolver) graphql.ExecutableSchema {
	config := graph.Config{
		Resolvers: resolver,
	}
	return graph.NewExecutableSchema(config)
}

func NewTokenValidator(cfg *config.Config, logger *logger.Logger) (auth.TokenValidator, error) {
	log := logger.WithComponent("auth")

	switch cfg.ValidatorType {
	case "firebase":
		if cfg.FirebaseProjectID == "" {
			log.Error("firebase project id is required")
			return nil, errors.New("firebase project ID is required")
		}

		log.Info("creating firebase token validator", slog.String("project_id", cfg.FirebaseProjectID))
		tokenValidator, err := auth.NewFirebaseTokenValidator(context.Background(), cfg.FirebaseCredJSON)
		if err != nil {
			log.Error("failed to create firebase token validator", slog.String("error", err.Error()))
			return nil, err
		}
		return tokenValidator, nil

	case "jwk":
		tokenValidator, err := auth.NewTokenValidator(cfg.JWTJWKSURL)
		if err != nil {
			log.Error("failed to create jwt token validator", slog.String("error", err.Error()))
			return nil, err
		}
		return tokenValidator, nil

	default:
		log.Error("invalid validator type", slog.String("validator_type", cfg.ValidatorType))
		return nil, errors.New("validator type must be either 'firebase' or 'jwt'")
	}
}<|MERGE_RESOLUTION|>--- conflicted
+++ resolved
@@ -474,14 +474,8 @@
 			tasks.DELETE("/:taskId", input.taskHandler.DeleteTask) // DELETE /api/v1/tasks/:taskId - Delete a task
 		}
 
-<<<<<<< HEAD
 		// Deep Research endpoints (protected)
 		api.POST("/deepresearch/start", deepr.StartDeepResearchHandler(input.logger, input.requestTrackingService, input.firebaseClient, input.deeprStorage, input.deeprSessionManager, input.config.DeepResearchRateLimitEnabled)) // POST API to start deep research
-		api.POST("/deepresearch/clarify", deepr.ClarifyDeepResearchHandler(input.logger, input.deeprSessionManager))                                                                          // POST API to submit clarification response
-		api.GET("/deepresearch/ws", deepr.DeepResearchHandler(input.logger, input.requestTrackingService, input.firebaseClient, input.deeprStorage, input.deeprSessionManager, input.config.DeepResearchRateLimitEnabled))           // WebSocket proxy for deep research
-=======
-		// Deep Research WebSocket endpoint (protected)
-		api.GET("/deepresearch/ws", deepr.DeepResearchHandler(input.logger, input.requestTrackingService, input.firebaseClient, input.deeprStorage, input.deeprSessionManager)) // WebSocket proxy for deep research
 
 		// Key Sharing API routes (protected)
 		if input.keyshareHandler != nil {
@@ -489,13 +483,14 @@
 			{
 				keyShare := encryption.Group("/key-share")
 				{
-					keyShare.POST("/session", input.keyshareHandler.CreateSession)                   // POST /api/v1/encryption/key-share/session
-					keyShare.POST("/session/:sessionId", input.keyshareHandler.SubmitKey)            // POST /api/v1/encryption/key-share/session/:sessionId
-					keyShare.GET("/session/:sessionId/listen", input.keyshareHandler.WebSocketListen) // WebSocket /api/v1/encryption/key-share/session/:sessionId/listen
+					api.POST("/deepresearch/clarify", deepr.ClarifyDeepResearchHandler(input.logger, input.deeprSessionManager))                                                                                                       // POST API to submit clarification response
+					api.GET("/deepresearch/ws", deepr.DeepResearchHandler(input.logger, input.requestTrackingService, input.firebaseClient, input.deeprStorage, input.deeprSessionManager, input.config.DeepResearchRateLimitEnabled)) // WebSocket proxy for deep research
+					keyShare.POST("/session", input.keyshareHandler.CreateSession)                                                                                                                                                     // POST /api/v1/encryption/key-share/session
+					keyShare.POST("/session/:sessionId", input.keyshareHandler.SubmitKey)                                                                                                                                              // POST /api/v1/encryption/key-share/session/:sessionId
+					keyShare.GET("/session/:sessionId/listen", input.keyshareHandler.WebSocketListen)                                                                                                                                  // WebSocket /api/v1/encryption/key-share/session/:sessionId/listen
 				}
 			}
 		}
->>>>>>> 8477a69a
 	}
 
 	// Protected proxy routes
