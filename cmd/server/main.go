--- conflicted
+++ resolved
@@ -5,12 +5,9 @@
 	"log/slog"
 	"net/http"
 	"os"
-<<<<<<< HEAD
-=======
 	"os/signal"
 	"strings"
 	"syscall"
->>>>>>> 2712a770
 	"time"
 
 	"github.com/99designs/gqlgen/graphql"
@@ -22,21 +19,18 @@
 	"github.com/eternisai/enchanted-proxy/graph"
 	"github.com/eternisai/enchanted-proxy/pkg/auth"
 	"github.com/eternisai/enchanted-proxy/pkg/config"
-<<<<<<< HEAD
 	"github.com/eternisai/enchanted-proxy/pkg/telegram"
 	"github.com/go-chi/chi/v5"
 	"github.com/gorilla/websocket"
 	"github.com/nats-io/nats.go"
 	"github.com/pkg/errors"
 	"github.com/rs/cors"
-=======
 	"github.com/eternisai/enchanted-proxy/pkg/invitecode"
 	"github.com/eternisai/enchanted-proxy/pkg/mcp"
 	"github.com/eternisai/enchanted-proxy/pkg/oauth"
 	"github.com/eternisai/enchanted-proxy/pkg/request_tracking"
 	"github.com/eternisai/enchanted-proxy/pkg/storage/pg"
 	"github.com/gin-gonic/gin"
->>>>>>> 2712a770
 )
 
 func main() {
@@ -56,56 +50,53 @@
 		logger.Fatal("Failed to initialize database", "error", err)
 	}
 
-<<<<<<< HEAD
-	// Initialize NATS connection if configured
-	var natsClient *nats.Conn
+
+	tokenValidator, err := NewTokenValidator(config.AppConfig, logger)
+	if err != nil {
+		logger.Fatal("Failed to initialize token validator", "error", err)
+	}
+
+	firebaseAuth, err := auth.NewFirebaseAuthMiddleware(tokenValidator)
+	if err != nil {
+		logger.Fatal("Failed to initialize Firebase auth middleware", "error", err)
+	}
+
+	// Initialize services
+	oauthService := oauth.NewService()
+	composioService := composio.NewService()
+	inviteCodeService := invitecode.NewService(db.Queries)
+	requestTrackingService := request_tracking.NewService(db.Queries, logger)
+	mcpService := mcp.NewService()
+
+	// Initialize handlers
+	oauthHandler := oauth.NewHandler(oauthService)
+	composioHandler := composio.NewHandler(composioService)
+	inviteCodeHandler := invitecode.NewHandler(inviteCodeService)
+	mcpHandler := mcp.NewHandler(mcpService)
+
+	// Initialize Gin router
+	router := gin.Default()
+
+	// Add CORS middleware
+	router.Use(func(c *gin.Context) {
+		c.Header("Access-Control-Allow-Origin", "*")
+		c.Header("Access-Control-Allow-Methods", "GET, POST, PUT, DELETE, OPTIONS")
+		c.Header("Access-Control-Allow-Headers", "Origin, Content-Type, Content-Length, Accept-Encoding, X-CSRF-Token, Authorization, X-BASE-URL")
+
+		if c.Request.Method == "OPTIONS" {
+			c.AbortWithStatus(204)
+			return
+		}
+	}
+
+  var natsClient *nats.Conn
 	if config.AppConfig.NatsURL != "" {
 		nc, err := nats.Connect(config.AppConfig.NatsURL)
 		if err != nil {
 			logger.Warn("Failed to connect to NATS", "error", err, "url", config.AppConfig.NatsURL)
 		} else {
 			natsClient = nc
-			logger.Info("Connected to NATS", "url", config.AppConfig.NatsURL)
-=======
-	tokenValidator, err := NewTokenValidator(config.AppConfig, logger)
-	if err != nil {
-		logger.Fatal("Failed to initialize token validator", "error", err)
-	}
-
-	firebaseAuth, err := auth.NewFirebaseAuthMiddleware(tokenValidator)
-	if err != nil {
-		logger.Fatal("Failed to initialize Firebase auth middleware", "error", err)
-	}
-
-	// Initialize services
-	oauthService := oauth.NewService()
-	composioService := composio.NewService()
-	inviteCodeService := invitecode.NewService(db.Queries)
-	requestTrackingService := request_tracking.NewService(db.Queries, logger)
-	mcpService := mcp.NewService()
-
-	// Initialize handlers
-	oauthHandler := oauth.NewHandler(oauthService)
-	composioHandler := composio.NewHandler(composioService)
-	inviteCodeHandler := invitecode.NewHandler(inviteCodeService)
-	mcpHandler := mcp.NewHandler(mcpService)
-
-	// Initialize Gin router
-	router := gin.Default()
-
-	// Add CORS middleware
-	router.Use(func(c *gin.Context) {
-		c.Header("Access-Control-Allow-Origin", "*")
-		c.Header("Access-Control-Allow-Methods", "GET, POST, PUT, DELETE, OPTIONS")
-		c.Header("Access-Control-Allow-Headers", "Origin, Content-Type, Content-Length, Accept-Encoding, X-CSRF-Token, Authorization, X-BASE-URL")
-
-		if c.Request.Method == "OPTIONS" {
-			c.AbortWithStatus(204)
-			return
->>>>>>> 2712a770
-		}
-	}
-
+			logger.Info("Connected to NATS", "url", config.AppConfig.NatsURL)           
 	// Initialize Telegram service if token is provided
 	var telegramService *telegram.Service
 	if config.AppConfig.TelegramToken != "" {
@@ -131,47 +122,45 @@
 		logger.Warn("No Telegram token provided, Telegram service disabled")
 	}
 
-<<<<<<< HEAD
-	graphqlPort := config.AppConfig.Port
+ 
+	srv := &http.Server{
+		Addr:    port,
+		Handler: router,
+	}
+
+	go func() {
+		if err := srv.ListenAndServe(); err != nil && err != http.ErrServerClosed {
+			logger.Fatal("Failed to start server", "error", err)
+		}
+	}()
+
+	// Graceful shutdown.
+	quit := make(chan os.Signal, 1)
+	signal.Notify(quit, syscall.SIGINT, syscall.SIGTERM)
+	<-quit
+	logger.Info("🛑 Shutting down server...")
+
+	// Shutdown the request tracking service worker pool.
+	requestTrackingService.Shutdown()
+	logger.Info("✅ Request tracking service shutdown complete")
+
+	ctx, cancel := context.WithTimeout(context.Background(), time.Duration(config.AppConfig.ServerShutdownTimeoutSeconds)*time.Second)
+	defer cancel()
+
+	if err := srv.Shutdown(ctx); err != nil {
+		logger.Fatal("Server forced to shutdown", "error", err)
+	}
+
+	logger.Info("✅ Server exited")
+}
+
+graphqlPort := config.AppConfig.Port
 	router := bootstrapGraphqlServer(graphqlServerInput{
 		logger:          logger,
 		port:            graphqlPort,
 		natsClient:      natsClient,
 		telegramService: telegramService,
 	})
-=======
-	srv := &http.Server{
-		Addr:    port,
-		Handler: router,
-	}
-
-	go func() {
-		if err := srv.ListenAndServe(); err != nil && err != http.ErrServerClosed {
-			logger.Fatal("Failed to start server", "error", err)
-		}
-	}()
-
-	// Graceful shutdown.
-	quit := make(chan os.Signal, 1)
-	signal.Notify(quit, syscall.SIGINT, syscall.SIGTERM)
-	<-quit
-	logger.Info("🛑 Shutting down server...")
-
-	// Shutdown the request tracking service worker pool.
-	requestTrackingService.Shutdown()
-	logger.Info("✅ Request tracking service shutdown complete")
-
-	ctx, cancel := context.WithTimeout(context.Background(), time.Duration(config.AppConfig.ServerShutdownTimeoutSeconds)*time.Second)
-	defer cancel()
-
-	if err := srv.Shutdown(ctx); err != nil {
-		logger.Fatal("Server forced to shutdown", "error", err)
-	}
-
-	logger.Info("✅ Server exited")
-}
->>>>>>> 2712a770
-
 	logger.Info("Starting GraphQL HTTP server", "address", "http://localhost:"+graphqlPort)
 	err = http.ListenAndServe(":"+graphqlPort, router)
 	if err != nil && err != http.ErrServerClosed {
